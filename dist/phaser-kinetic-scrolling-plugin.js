--- conflicted
+++ resolved
@@ -149,47 +149,33 @@
         var elapsed = this.now - this.timestamp;
         this.timestamp = this.now;
 
-<<<<<<< HEAD
-        var delta = 0;
-
+        var deltaX = 0;
+        var deltaY = 0;
         // screenDelta without the scale
         var screenDelta = 0;
 
         if (this.settings.horizontalScroll) {
-            // Compute move distance
-            delta = x - this.startX;
+            // It`s a fast tap not move
             screenDelta = pointer.screenX - this.screenX;
-
-            // It`s a fast tap not move
             if (
                 this.now - this.beginTime < this.thresholdOfTapTime
                 && Math.abs(screenDelta) < this.thresholdOfTapDistance
             ) {
                 return;
             }
-            if (delta !== 0) {
+
+            deltaX = x - this.startX;
+            if (deltaX !== 0) {
                 this.dragging = true;
             }
-=======
-        var deltaX = 0;
-        var deltaY = 0;
-
-        if (this.settings.horizontalScroll) {
-            deltaX = x - this.startX; //Compute move distance
-            if (deltaX !== 0) this.dragging = true;
->>>>>>> a99e4058
             this.startX = x;
             this.velocityX = 0.8 * (1000 * deltaX / (1 + elapsed)) + 0.2 * this.velocityX;
             this.game.camera.x -= deltaX;
         }
 
         if (this.settings.verticalScroll) {
-<<<<<<< HEAD
-            // Compute move distance
-            delta = y - this.startY;
+            // It`s a fast tap not move
             screenDelta = pointer.screenY - this.screenY;
-
-            // It`s a fast tap not move
             if (
                 this.now - this.beginTime < this.thresholdOfTapTime
                 && Math.abs(screenDelta) < this.thresholdOfTapDistance
@@ -197,31 +183,28 @@
                 return;
             }
 
-            if (delta !== 0) {
+            deltaY = y - this.startY;
+            if (deltaY !== 0) {
                 this.dragging = true;
             }
 
-=======
-            deltaY = y - this.startY; //Compute move distance
-            if (deltaY !== 0) this.dragging = true;
->>>>>>> a99e4058
             this.startY = y;
             this.velocityY = 0.8 * (1000 * deltaY / (1 + elapsed)) + 0.2 * this.velocityY;
             this.game.camera.y -= deltaY;
         }
 
         if (typeof this.settings.onUpdate === 'function') {
-            var x = 0;
+            var updateX = 0;
             if (this.game.camera.x > 0 && this.game.camera.x + this.game.camera.width < this.game.camera.bounds.right) {
-                x = deltaX;
-            }
-
-            var y = 0;
+                updateX = deltaX;
+            }
+
+            var updateY = 0;
             if (this.game.camera.y > 0 && this.game.camera.y + this.game.camera.height < this.game.camera.bounds.height) {
-                y = deltaY;
-            }
-
-            this.settings.onUpdate(x, y);
+                updateY = deltaY;
+            }
+
+            this.settings.onUpdate(updateX, updateY);
         }
 
     };
@@ -231,10 +214,7 @@
     */
     Phaser.Plugin.KineticScrolling.prototype.endMove = function () {
 
-<<<<<<< HEAD
         this.pointerId = null;
-=======
->>>>>>> a99e4058
         this.pressedDown = false;
         this.autoScrollX = false;
         this.autoScrollY = false;
